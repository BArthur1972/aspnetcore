{
  "sdk": {
    "version": "6.0.100-alpha.1.20523.3"
  },
  "tools": {
    "dotnet": "6.0.100-alpha.1.20523.3",
    "runtimes": {
      "dotnet/x64": [
        "2.1.23",
        "$(MicrosoftNETCoreBrowserDebugHostTransportVersion)"
      ],
      "dotnet/x86": [
        "$(MicrosoftNETCoreBrowserDebugHostTransportVersion)"
      ],
      "aspnetcore/x64": [
        "3.1.10"
      ]
    },
    "Git": "2.22.0",
    "jdk": "11.0.3",
    "vs": {
      "version": "16.5",
      "components": [
        "Microsoft.VisualStudio.Component.VC.ATL",
        "Microsoft.VisualStudio.Component.VC.Tools.x86.x64",
        "Microsoft.VisualStudio.Component.Windows10SDK.17134"
      ]
    },
    "xcopy-msbuild": "16.5.0-alpha"
  },
  "msbuild-sdks": {
<<<<<<< HEAD
    "Yarn.MSBuild": "1.15.2",
    "Microsoft.DotNet.Arcade.Sdk": "5.0.0-beta.20621.10",
    "Microsoft.DotNet.Helix.Sdk": "5.0.0-beta.20621.10"
=======
    "Yarn.MSBuild": "1.22.10",
    "Microsoft.DotNet.Arcade.Sdk": "6.0.0-beta.21058.3",
    "Microsoft.DotNet.Helix.Sdk": "6.0.0-beta.21058.3"
>>>>>>> 8d2c905f
  }
}<|MERGE_RESOLUTION|>--- conflicted
+++ resolved
@@ -29,14 +29,8 @@
     "xcopy-msbuild": "16.5.0-alpha"
   },
   "msbuild-sdks": {
-<<<<<<< HEAD
-    "Yarn.MSBuild": "1.15.2",
-    "Microsoft.DotNet.Arcade.Sdk": "5.0.0-beta.20621.10",
-    "Microsoft.DotNet.Helix.Sdk": "5.0.0-beta.20621.10"
-=======
     "Yarn.MSBuild": "1.22.10",
     "Microsoft.DotNet.Arcade.Sdk": "6.0.0-beta.21058.3",
     "Microsoft.DotNet.Helix.Sdk": "6.0.0-beta.21058.3"
->>>>>>> 8d2c905f
   }
 }