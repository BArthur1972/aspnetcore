﻿@using Microsoft.AspNetCore.Components.Rendering
@using System.Web
@inject NavigationManager NavigationManager

<<<<<<< HEAD
<p id="session-storage-anchor"></p>
=======
<p id="session-storage-marker"></p>
>>>>>>> 178dda5a
<div id="test-selector">
    Select test:
    <select id="test-selector-select" @bind=SelectedComponentTypeName>
        <option value="none">Choose...</option>
        <option value="BasicTestApp.AddRemoveChildComponents">Add/remove child components</option>
        <option value="BasicTestApp.AfterRenderInteropComponent">After-render interop component</option>
        <option value="BasicTestApp.AsyncEventHandlerComponent">Async event handlers</option>
        <option value="BasicTestApp.AuthTest.AuthRouter">Auth cases</option>
        <option value="BasicTestApp.AuthTest.CascadingAuthenticationStateParent">Cascading authentication state</option>
        <option value="BasicTestApp.BindCasesComponent">bind cases</option>
        <option value="BasicTestApp.CascadingValueTest.CascadingValueSupplier">Cascading values</option>
        <option value="@GetTestServerProjectComponent("Components.TestServer.CircuitContextComponent")">Circuit context</option>
        <option value="BasicTestApp.ComponentRefComponent">Component ref component</option>
        <option value="BasicTestApp.ConcurrentRenderParent">Concurrent rendering</option>
        <option value="BasicTestApp.ConfigurationComponent">Configuration</option>
        <option value="BasicTestApp.ConfigureRuntime">Configure runtime</option>
        <option value="BasicTestApp.ContentEditable">Content-editable</option>
        <option value="BasicTestApp.CounterComponent">Counter</option>
        <option value="BasicTestApp.CounterComponentUsingChild">Counter using child component</option>
        <option value="BasicTestApp.CounterComponentWrapper">Counter wrapped in parent</option>
        <option value="BasicTestApp.CulturePicker">Culture Picker</option>
        <option value="BasicTestApp.CustomElementsComponent">Custom elements</option>
        <option value="BasicTestApp.DataDashComponent">data-* attribute rendering</option>
        <option value="BasicTestApp.DispatchingComponent">Dispatching to sync context</option>
        <option value="BasicTestApp.DuplicateAttributesComponent">Duplicate attributes</option>
        <option value="BasicTestApp.DynamicComponentRendering">DynamicComponent rendering</option>
        <option value="BasicTestApp.ElementFocusComponent">Element focus component</option>
        <option value="BasicTestApp.ElementRefComponent">Element ref component</option>
        <option value="BasicTestApp.ErrorComponent">Error throwing</option>
        <option value="BasicTestApp.ErrorBoundaryTest.ErrorBoundaryContainer">Error boundary cases</option>
        <option value="BasicTestApp.EventBubblingComponent">Event bubbling</option>
        <option value="BasicTestApp.EventCallbackTest.EventCallbackCases">EventCallback</option>
        <option value="BasicTestApp.EventCustomArgsComponent">Event custom arguments</option>
        <option value="BasicTestApp.EventDisablingComponent">Event disabling</option>
        <option value="BasicTestApp.EventDuringBatchRendering">Event during batch rendering</option>
        <option value="BasicTestApp.EventPreventDefaultComponent">Event preventDefault with submit</option>
        <option value="BasicTestApp.EventFlagsComponent">Event flags (preventDefault/stopPropagation)</option>
        <option value="BasicTestApp.ExternalContentPackage">External content package</option>
        <option value="BasicTestApp.FocusEventComponent">Focus events</option>
        <option value="BasicTestApp.FormsTest.InputFocusComponent">Input Focus</option>
        <option value="BasicTestApp.FormsTest.NotifyPropertyChangedValidationComponent">INotifyPropertyChanged validation</option>
        <option value="BasicTestApp.FormsTest.SimpleValidationComponent">Simple validation</option>
        <option value="BasicTestApp.FormsTest.SimpleValidationComponentUsingExperimentalValidator">Simple validation using experimental validator</option>
        <option value="BasicTestApp.FormsTest.ModelLevelValidationComponent">Model-level validation</option>
        <option value="BasicTestApp.FormsTest.TypicalValidationComponent">Typical validation</option>
        <option value="BasicTestApp.ImageTest.ImageTestComponent">Image component tests</option>
        <option value="BasicTestApp.FormsTest.TypicalValidationComponentUsingExperimentalValidator">Typical validation using experimental validator</option>
        <option value="BasicTestApp.FormsTest.ValidationComponentDI">Validation with Dependency Injection</option>
        <option value="BasicTestApp.FormsTest.InputFileComponent">Input file</option>
        <option value="BasicTestApp.FormsTest.InputRangeComponent">Input range</option>
        <option value="BasicTestApp.FormsTest.InputsWithoutEditForm">Inputs without EditForm</option>
        <option value="BasicTestApp.FormsTest.InputsWithMutatingSetters">Inputs with mutating setters</option>
        <option value="BasicTestApp.FormsTest.InputRadioParentImplementsIHandleEvent">Input Radio Parent Implements IHandleEvent</option>
        <option value="BasicTestApp.NavigateOnSubmit">Navigate to submit</option>
        <option value="BasicTestApp.GlobalizationBindCases">Globalization Bind Cases</option>
        <option value="BasicTestApp.GracefulTermination">Graceful Termination</option>
        <option value="BasicTestApp.HeadModification">Head Modification</option>
        <option value="BasicTestApp.HierarchicalImportsTest.Subdir.ComponentUsingImports">Imports statement</option>
        <option value="BasicTestApp.HostRenderMode">Host render mode</option>
        <option value="BasicTestApp.HtmlBlockChildContent">ChildContent HTML Block</option>
        <option value="BasicTestApp.HtmlEncodedChildContent">ChildContent HTML Encoded Block</option>
        <option value="BasicTestApp.HtmlMixedChildContent">ChildContent Mixed Block</option>
        <option value="BasicTestApp.HttpClientTest.BinaryHttpRequestsComponent">Binary HttpClient tester</option>
        <option value="BasicTestApp.HttpClientTest.CookieCounterComponent">HttpClient cookies</option>
        <option value="BasicTestApp.HttpClientTest.HttpRequestsComponent">HttpClient tester</option>
        <option value="BasicTestApp.InputEventComponent">Input events</option>
        <option value="BasicTestApp.InteropComponent">Interop component</option>
        <option value="BasicTestApp.InteropValueTypesComponent">Interop value types</option>
        <option value="BasicTestApp.InteropOnInitializationComponent">Interop on initialization</option>
        <option value="BasicTestApp.DotNetToJSInterop">Dotnet to JS interop</option>
        <option value="BasicTestApp.JavaScriptRootComponents">JavaScript root components</option>
        <option value="BasicTestApp.JsonSerializationCases">JSON serialization</option>
        <option value="BasicTestApp.KeyCasesComponent">Key cases</option>
        <option value="BasicTestApp.KeyPressEventComponent">Key press event</option>
        <option value="BasicTestApp.LaggyTypingComponent">Laggy typing</option>
        <option value="BasicTestApp.LimitCounterComponent">Limit counter component</option>
        <option value="BasicTestApp.LocalizedText">Localized Text</option>
        <option value="BasicTestApp.LogicalElementInsertionCases">Logical element insertion cases</option>
        <option value="BasicTestApp.LoggingComponent">Logging</option>
        <option value="BasicTestApp.LongRunningInterop">Long running interop</option>
        <option value="BasicTestApp.MarkupBlockComponent">Markup blocks</option>
        <option value="BasicTestApp.MouseEventComponent">Mouse events</option>
        <option value="BasicTestApp.MovingCheckboxesComponent">Moving checkboxes diff case</option>
        <option value="BasicTestApp.MultipleChildContent">Multiple child content</option>
        <option value="BasicTestApp.NavigationFailureComponent">Navigation failure</option>
        <option value="BasicTestApp.ParentChildComponent">Parent component with child</option>
        <option value="BasicTestApp.PropertiesChangedHandlerParent">Parent component that changes parameters on child</option>
        <option value="BasicTestApp.PropertyInjection.PropertyInjectionComponent">Property injection</option>
        <option value="@GetTestServerProjectComponent("Components.TestServer.ProtectedBrowserStorageUsageComponent")">Protected browser storage usage</option>
        <option value="@GetTestServerProjectComponent("Components.TestServer.ProtectedBrowserStorageInjectionComponent")">Protected browser storage injection</option>
        <option value="BasicTestApp.QuickGridTest.SampleQuickGridComponent">QuickGrid Example</option>
        <option value="BasicTestApp.RazorTemplates">Razor Templates</option>
        <option value="BasicTestApp.Reconnection.ReconnectionComponent">Reconnection server-side blazor</option>
        <option value="BasicTestApp.RedTextComponent">Red text</option>
        <option value="BasicTestApp.ReliabilityComponent">Server reliability component</option>
        <option value="BasicTestApp.RenderFragmentToggler">Render fragment renderer</option>
        <option value="BasicTestApp.RenderAttributesBeforeConnectedCallback">Render attributes before ConnectedCallback</option>
        <option value="BasicTestApp.ReorderingFocusComponent">Reordering focus retention</option>
        <option value="BasicTestApp.RouterTest.NavigationManagerComponent">NavigationManager Test</option>
        <option value="BasicTestApp.RouterTest.TestRouter">Router</option>
        <option value="BasicTestApp.RouterTest.TestRouterWithOnNavigate">Router with OnNavigate</option>
        <option value="BasicTestApp.RouterTest.TestRouterWithLazyAssembly">Router with dynamic assembly</option>
        <option value="BasicTestApp.RouterTest.TestRouterWithAdditionalAssembly">Router with additional assembly</option>
        <option value="BasicTestApp.SelectVariantsComponent">Select with component options</option>
        <option value="BasicTestApp.SignalRClientComponent">SignalR client</option>
        <option value="BasicTestApp.StringComparisonComponent">StringComparison</option>
        <option value="BasicTestApp.SvgComponent">SVG</option>
        <option value="BasicTestApp.SvgFocusComponent">SVG Focus component</option>
        <option value="BasicTestApp.TextOnlyComponent">Plain text</option>
        <option value="BasicTestApp.ToggleEventComponent">Toggle Event</option>
        <option value="BasicTestApp.DialogEventsComponent">Dialog Events</option>
        <option value="BasicTestApp.TouchEventComponent">Touch events</option>
        <option value="BasicTestApp.VirtualizationComponent">Virtualization</option>
        <option value="BasicTestApp.VirtualizationDataChanges">Virtualization data changes</option>
        <option value="BasicTestApp.VirtualizationMaxItemCount">Virtualization MaxItemCount</option>
        <option value="BasicTestApp.VirtualizationMaxItemCount_AppContext">Virtualization MaxItemCount (via AppContext)</option>
        <option value="BasicTestApp.VirtualizationTable">Virtualization HTML table</option>
        <option value="BasicTestApp.HotReload.RenderOnHotReload">Render on hot reload</option>
        <option value="BasicTestApp.SectionsTest.ParentComponentWithTwoChildren">Sections test</option>
        <option value="BasicTestApp.SectionsTest.SectionsWithCascadingParameters">Sections with Cascading parameters test</option>
        <option value="BasicTestApp.SectionsTest.SectionsWithErrorBoundary">Sections with Error Boundary test</option>
    </select>

    <span id="runtime-info"><code><tt>@System.Runtime.InteropServices.RuntimeInformation.FrameworkDescription</tt></code></span>

    @if (SelectedComponentType != null)
    {
        <span id="source-info"><code><tt>@(SelectedComponentType.Name.Replace(".", "/")).razor</tt></code></span>
    }
    <hr />
</div>

<app>
    @((RenderFragment)RenderSelectedComponent)
</app>

@code {
    string SelectedComponentTypeName { get; set; } = "none";

    Type SelectedComponentType
        => SelectedComponentTypeName == "none" ? null : Type.GetType(SelectedComponentTypeName, throwOnError: true);

    protected override void OnInitialized()
    {
        var uri = new Uri(NavigationManager.Uri);
        if (HttpUtility.ParseQueryString(uri.Query)["initial-component-type"] is { Length: > 0 } initialComponentTypeName)
        {
            SelectedComponentTypeName = initialComponentTypeName;
        }
    }

    void RenderSelectedComponent(RenderTreeBuilder builder)
    {
        if (SelectedComponentType != null)
        {
            builder.OpenComponent(0, SelectedComponentType);
            builder.CloseComponent();
        }
    }

    static string GetTestServerProjectComponent(string componentName)
    {
        var serverAssembly = AppDomain.CurrentDomain.GetAssemblies().FirstOrDefault(f => f.GetName().Name == "Components.TestServer");
        // If the server project isn't loaded return the component name as-is. Calculating the SelectedComponentType property will result in an error.
        return serverAssembly is null ?
            componentName :
            serverAssembly.GetType(componentName, throwOnError: true).AssemblyQualifiedName;
    }
}<|MERGE_RESOLUTION|>--- conflicted
+++ resolved
@@ -2,11 +2,7 @@
 @using System.Web
 @inject NavigationManager NavigationManager
 
-<<<<<<< HEAD
-<p id="session-storage-anchor"></p>
-=======
 <p id="session-storage-marker"></p>
->>>>>>> 178dda5a
 <div id="test-selector">
     Select test:
     <select id="test-selector-select" @bind=SelectedComponentTypeName>
