--- conflicted
+++ resolved
@@ -23,11 +23,6 @@
         public HubMethodDescriptor(ObjectMethodExecutor methodExecutor, IEnumerable<IAuthorizeData> policies)
         {
             MethodExecutor = methodExecutor;
-<<<<<<< HEAD
-            ParameterTypes = methodExecutor.MethodParameters.Select(GetParameterType).ToArray();
-            Policies = policies.ToArray();
-=======
->>>>>>> f88b7ce0
 
             NonAsyncReturnType = (MethodExecutor.IsMethodAsync)
                 ? MethodExecutor.AsyncResultType
@@ -49,7 +44,7 @@
                     return false;
                 }
                 return true;
-            }).Select(p => p.ParameterType).ToArray();
+            }).Select(GetParameterType).ToArray();
 
             if (HasSyntheticArguments)
             {
@@ -79,7 +74,8 @@
 
         public IList<IAuthorizeData> Policies { get; }
 
-<<<<<<< HEAD
+        public bool HasSyntheticArguments { get; private set; }
+
         private Type GetParameterType(ParameterInfo p)
         {
             var type = p.ParameterType;
@@ -90,9 +86,6 @@
             }
             return type;
         }
-=======
-        public bool HasSyntheticArguments { get; private set; }
->>>>>>> f88b7ce0
 
         private static bool IsChannelType(Type type, out Type payloadType)
         {
