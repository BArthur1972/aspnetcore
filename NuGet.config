--- conflicted
+++ resolved
@@ -4,15 +4,10 @@
     <clear />
     <!--Begin: Package sources managed by Dependency Flow automation. Do not edit the sources below.-->
     <!--  Begin: Package sources from dotnet-efcore -->
-<<<<<<< HEAD
-    <!--  End: Package sources from dotnet-efcore -->
-    <!--  Begin: Package sources from dotnet-runtime -->
-=======
     <add key="darc-int-dotnet-efcore-862a10c" value="https://pkgs.dev.azure.com/dnceng/internal/_packaging/darc-int-dotnet-efcore-862a10c8/nuget/v3/index.json" />
     <!--  End: Package sources from dotnet-efcore -->
     <!--  Begin: Package sources from dotnet-runtime -->
     <add key="darc-int-dotnet-runtime-1016676" value="https://pkgs.dev.azure.com/dnceng/internal/_packaging/darc-int-dotnet-runtime-10166769/nuget/v3/index.json" />
->>>>>>> 5a129191
     <!--  End: Package sources from dotnet-runtime -->
     <!--End: Package sources managed by Dependency Flow automation. Do not edit the sources above.-->
     <add key="dotnet-eng" value="https://pkgs.dev.azure.com/dnceng/public/_packaging/dotnet-eng/nuget/v3/index.json" />
@@ -27,15 +22,10 @@
     <clear />
     <!--Begin: Package sources managed by Dependency Flow automation. Do not edit the sources below.-->
     <!--  Begin: Package sources from dotnet-efcore -->
-<<<<<<< HEAD
-    <!--  End: Package sources from dotnet-efcore -->
-    <!--  Begin: Package sources from dotnet-runtime -->
-=======
     <add key="darc-int-dotnet-efcore-862a10c" value="true" />
     <!--  End: Package sources from dotnet-efcore -->
     <!--  Begin: Package sources from dotnet-runtime -->
     <add key="darc-int-dotnet-runtime-1016676" value="true" />
->>>>>>> 5a129191
     <!--  End: Package sources from dotnet-runtime -->
     <!--End: Package sources managed by Dependency Flow automation. Do not edit the sources above.-->
   </disabledPackageSources>
